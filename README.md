<<<<<<< HEAD
# WeatherViz
=======
# weatherviz

This is a private, experimental project aimed at visualizing MeteoSwiss open weather model data. The viewer uses Leaflet to display these data on top of SwissTopo maps by default, while allowing alternative background layers to be selected.

The code is written in Python and includes a server-side component to convert data into a web-friendly format for the map interface.
>>>>>>> 3c7bb8b2
<|MERGE_RESOLUTION|>--- conflicted
+++ resolved
@@ -1,9 +1,5 @@
-<<<<<<< HEAD
 # WeatherViz
-=======
-# weatherviz
 
 This is a private, experimental project aimed at visualizing MeteoSwiss open weather model data. The viewer uses Leaflet to display these data on top of SwissTopo maps by default, while allowing alternative background layers to be selected.
 
-The code is written in Python and includes a server-side component to convert data into a web-friendly format for the map interface.
->>>>>>> 3c7bb8b2
+The code is written in Python and includes a server-side component to convert data into a web-friendly format for the map interface.